--- conflicted
+++ resolved
@@ -237,13 +237,8 @@
 		catch (OAuth2AuthorizationException ex) {
 			OAuth2Error error = ex.getError();
 			UriComponentsBuilder uriBuilder = UriComponentsBuilder.fromUriString(authorizationRequest.getRedirectUri())
-<<<<<<< HEAD
-					.queryParam(OAuth2ParameterNames.ERROR, error.getErrorCode());
+				.queryParam(OAuth2ParameterNames.ERROR, error.getErrorCode());
 			if (StringUtils.hasLength(error.getDescription())) {
-=======
-				.queryParam(OAuth2ParameterNames.ERROR, error.getErrorCode());
-			if (!StringUtils.isEmpty(error.getDescription())) {
->>>>>>> 8adfc9b4
 				uriBuilder.queryParam(OAuth2ParameterNames.ERROR_DESCRIPTION, error.getDescription());
 			}
 			if (StringUtils.hasLength(error.getUri())) {
