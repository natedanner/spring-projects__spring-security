/*
 * Copyright 2002-2022 the original author or authors.
 *
 * Licensed under the Apache License, Version 2.0 (the "License");
 * you may not use this file except in compliance with the License.
 * You may obtain a copy of the License at
 *
 *      https://www.apache.org/licenses/LICENSE-2.0
 *
 * Unless required by applicable law or agreed to in writing, software
 * distributed under the License is distributed on an "AS IS" BASIS,
 * WITHOUT WARRANTIES OR CONDITIONS OF ANY KIND, either express or implied.
 * See the License for the specific language governing permissions and
 * limitations under the License.
 */

package org.springframework.security;

import org.junit.jupiter.api.AfterEach;
import org.junit.jupiter.api.Test;

import org.springframework.beans.factory.BeanDefinitionStoreException;
import org.springframework.context.support.ClassPathXmlApplicationContext;

import static org.assertj.core.api.Assertions.assertThatExceptionOfType;

/**
 * @author Eddú Meléndez
 */
public class LdapServerBeanDefinitionParserTests {

	private ClassPathXmlApplicationContext context;

	@AfterEach
	public void closeAppContext() {
		if (this.context != null) {
			this.context.close();
			this.context = null;
		}
	}

	@Test
	public void apacheDirectoryServerIsStartedByDefault() {
		assertThatExceptionOfType(BeanDefinitionStoreException.class)
<<<<<<< HEAD
				.isThrownBy(() -> this.context = new ClassPathXmlApplicationContext("applicationContext-security.xml"))
				.havingRootCause().withMessageContaining("Embedded LDAP server is not provided");
=======
			.isThrownBy(() -> this.context = new ClassPathXmlApplicationContext("applicationContext-security.xml"))
			.withMessageContaining("Embedded LDAP server is not provided");
>>>>>>> 64e2a2ff
	}

}<|MERGE_RESOLUTION|>--- conflicted
+++ resolved
@@ -42,13 +42,9 @@
 	@Test
 	public void apacheDirectoryServerIsStartedByDefault() {
 		assertThatExceptionOfType(BeanDefinitionStoreException.class)
-<<<<<<< HEAD
-				.isThrownBy(() -> this.context = new ClassPathXmlApplicationContext("applicationContext-security.xml"))
-				.havingRootCause().withMessageContaining("Embedded LDAP server is not provided");
-=======
 			.isThrownBy(() -> this.context = new ClassPathXmlApplicationContext("applicationContext-security.xml"))
+			.havingRootCause()
 			.withMessageContaining("Embedded LDAP server is not provided");
->>>>>>> 64e2a2ff
 	}
 
 }