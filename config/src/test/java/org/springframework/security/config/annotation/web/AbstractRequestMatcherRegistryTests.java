--- conflicted
+++ resolved
@@ -16,12 +16,7 @@
 
 package org.springframework.security.config.annotation.web;
 
-<<<<<<< HEAD
-=======
-import java.lang.reflect.Field;
-import java.lang.reflect.Modifier;
 import java.util.ArrayList;
->>>>>>> 4ca54683
 import java.util.List;
 
 import jakarta.servlet.DispatcherType;
@@ -320,24 +315,11 @@
 	private static class TestRequestMatcherRegistry extends AbstractRequestMatcherRegistry<List<RequestMatcher>> {
 
 		@Override
-<<<<<<< HEAD
-=======
-		public List<RequestMatcher> mvcMatchers(String... mvcPatterns) {
-			return null;
-		}
-
-		@Override
-		public List<RequestMatcher> mvcMatchers(HttpMethod method, String... mvcPatterns) {
-			return null;
-		}
-
-		@Override
 		public List<RequestMatcher> requestMatchers(RequestMatcher... requestMatchers) {
 			return unwrap(super.requestMatchers(requestMatchers));
 		}
 
 		@Override
->>>>>>> 4ca54683
 		protected List<RequestMatcher> chainRequestMatchers(List<RequestMatcher> requestMatchers) {
 			return requestMatchers;
 		}
