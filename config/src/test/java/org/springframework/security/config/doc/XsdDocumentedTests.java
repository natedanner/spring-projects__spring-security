/*
 * Copyright 2002-2021 the original author or authors.
 *
 * Licensed under the Apache License, Version 2.0 (the "License");
 * you may not use this file except in compliance with the License.
 * You may obtain a copy of the License at
 *
 *      https://www.apache.org/licenses/LICENSE-2.0
 *
 * Unless required by applicable law or agreed to in writing, software
 * distributed under the License is distributed on an "AS IS" BASIS,
 * WITHOUT WARRANTIES OR CONDITIONS OF ANY KIND, either express or implied.
 * See the License for the specific language governing permissions and
 * limitations under the License.
 */

package org.springframework.security.config.doc;

import java.io.File;
import java.io.IOException;
import java.nio.file.Files;
import java.nio.file.Path;
import java.util.ArrayList;
import java.util.Arrays;
import java.util.Collection;
import java.util.List;
import java.util.Map;
import java.util.Set;
import java.util.TreeMap;
import java.util.stream.Collectors;
import java.util.stream.Stream;

import org.apache.commons.lang.StringUtils;
import org.junit.jupiter.api.AfterEach;
import org.junit.jupiter.api.Test;

import org.springframework.core.io.ClassPathResource;
import org.springframework.security.config.http.SecurityFiltersAssertions;

import static org.assertj.core.api.Assertions.assertThat;

/**
 * Tests to ensure that the xsd is properly documented.
 *
 * @author Rob Winch
 * @author Josh Cummings
 */
public class XsdDocumentedTests {

	// @formatter:off
	Collection<String> ignoredIds = Arrays.asList("nsa-any-user-service",
			"nsa-any-user-service-parents",
			"nsa-authentication",
			"nsa-websocket-security",
			"nsa-ldap",
			"nsa-web",
			// deprecated and for removal
			"nsa-frame-options-strategy",
			"nsa-frame-options-ref",
			"nsa-frame-options-value",
			"nsa-frame-options-from-parameter");
	// @formatter:on

	String referenceLocation = "../docs/modules/ROOT/pages/servlet/appendix/namespace";

	String schema31xDocumentLocation = "org/springframework/security/config/spring-security-3.1.xsd";

	String schemaDocumentLocation = "org/springframework/security/config/spring-security-6.0.xsd";

	XmlSupport xml = new XmlSupport();

	@AfterEach
	public void close() throws IOException {
		this.xml.close();
	}

	@Test
	public void parseWhenLatestXsdThenAllNamedSecurityFiltersAreDefinedAndOrderedProperly() throws IOException {
		XmlNode root = this.xml.parse(this.schemaDocumentLocation);
		// @formatter:off
		List<String> nodes = root.child("schema")
				.map(XmlNode::children)
				.orElse(Stream.empty())
				.filter((node) -> "simpleType".equals(node.simpleName())
						&& "named-security-filter".equals(node.attribute("name")))
				.flatMap(XmlNode::children)
				.flatMap(XmlNode::children)
				.map((node) -> node.attribute("value"))
				.filter(StringUtils::isNotEmpty)
				.collect(Collectors.toList());
		// @formatter:on
		SecurityFiltersAssertions.assertEquals(nodes);
	}

	@Test
	public void parseWhen31XsdThenAllNamedSecurityFiltersAreDefinedAndOrderedProperly() throws IOException {
		// @formatter:off
		List<String> expected = Arrays.asList("FIRST",
				"CHANNEL_FILTER",
				"SECURITY_CONTEXT_FILTER",
				"CONCURRENT_SESSION_FILTER",
				"LOGOUT_FILTER",
				"X509_FILTER",
				"PRE_AUTH_FILTER",
				"CAS_FILTER",
				"FORM_LOGIN_FILTER",
				"OPENID_FILTER",
				"LOGIN_PAGE_FILTER",
				"DIGEST_AUTH_FILTER",
				"BASIC_AUTH_FILTER",
				"REQUEST_CACHE_FILTER",
				"SERVLET_API_SUPPORT_FILTER",
				"JAAS_API_SUPPORT_FILTER",
				"REMEMBER_ME_FILTER",
				"ANONYMOUS_FILTER",
				"SESSION_MANAGEMENT_FILTER",
				"EXCEPTION_TRANSLATION_FILTER",
				"FILTER_SECURITY_INTERCEPTOR",
				"SWITCH_USER_FILTER",
				"LAST");
		// @formatter:on
		XmlNode root = this.xml.parse(this.schema31xDocumentLocation);
		// @formatter:off
		List<String> nodes = root.child("schema")
				.map(XmlNode::children)
				.orElse(Stream.empty())
				.filter((node) -> "simpleType".equals(node.simpleName())
						&& "named-security-filter".equals(node.attribute("name")))
				.flatMap(XmlNode::children)
				.flatMap(XmlNode::children)
				.map((node) -> node.attribute("value"))
				.filter(StringUtils::isNotEmpty)
				.collect(Collectors.toList());
		// @formatter:on
		assertThat(nodes).isEqualTo(expected);
	}

	/**
	 * This will check to ensure that the expected number of xsd documents are found to
	 * ensure that we are validating against the current xsd document. If this test fails,
	 * all that is needed is to update the schemaDocument and the expected size for this
	 * test.
	 * @return
	 */
	@Test
	public void sizeWhenReadingFilesystemThenIsCorrectNumberOfSchemaFiles() throws IOException {
		ClassPathResource resource = new ClassPathResource(this.schemaDocumentLocation);
		// @formatter:off
		String[] schemas = resource.getFile()
				.getParentFile()
				.list((dir, name) -> name.endsWith(".xsd"));
		// @formatter:on
<<<<<<< HEAD
		assertThat(schemas.length).isEqualTo(22)
				.withFailMessage("the count is equal to 22, if not then schemaDocument needs updating");
=======
		assertThat(schemas.length).isEqualTo(21)
			.withFailMessage("the count is equal to 21, if not then schemaDocument needs updating");
>>>>>>> 64e2a2ff
	}

	/**
	 * This uses a naming convention for the ids of the appendix to ensure that the entire
	 * appendix is documented. The naming convention for the ids is documented in
	 * {@link Element#getIds()}.
	 * @return
	 */
	@Test
	public void countReferencesWhenReviewingDocumentationThenEntireSchemaIsIncluded() throws IOException {
		Map<String, Element> elementsByElementName = this.xml.elementsByElementName(this.schemaDocumentLocation);
		// @formatter:off
		List<String> documentIds = namespaceLines()
				.filter((line) -> line.matches("\\[\\[(nsa-.*)\\]\\]"))
				.map((line) -> line.substring(2, line.length() - 2))
				.collect(Collectors.toList());
		Set<String> expectedIds = elementsByElementName.values()
				.stream()
				.flatMap((element) -> element.getIds().stream())
				.collect(Collectors.toSet());
		// @formatter:on
		documentIds.removeAll(this.ignoredIds);
		expectedIds.removeAll(this.ignoredIds);
		assertThat(documentIds).containsAll(expectedIds);
		assertThat(expectedIds).containsAll(documentIds);
	}

	/**
	 * This test ensures that any element that has children or parents contains a section
	 * that has links pointing to that documentation.
	 * @return
	 */
	@Test
	public void countLinksWhenReviewingDocumentationThenParentsAndChildrenAreCorrectlyLinked() throws IOException {
		Map<String, List<String>> docAttrNameToChildren = new TreeMap<>();
		Map<String, List<String>> docAttrNameToParents = new TreeMap<>();
		String docAttrName = null;
		Map<String, List<String>> currentDocAttrNameToElmt = null;
		List<String> lines = namespaceLines().collect(Collectors.toList());
		for (String line : lines) {
			if (line.matches("^\\[\\[.*\\]\\]$")) {
				String id = line.substring(2, line.length() - 2);
				if (id.endsWith("-children")) {
					docAttrName = id.substring(0, id.length() - 9);
					currentDocAttrNameToElmt = docAttrNameToChildren;
				}
				else if (id.endsWith("-parents")) {
					docAttrName = id.substring(0, id.length() - 8);
					currentDocAttrNameToElmt = docAttrNameToParents;
				}
				else if (id.endsWith("-attributes") || docAttrName != null && !id.startsWith(docAttrName)) {
					currentDocAttrNameToElmt = null;
					docAttrName = null;
				}
			}
			if (docAttrName != null && currentDocAttrNameToElmt != null) {
				String expression = ".*<<(nsa-.*),.*>>.*";
				if (line.matches(expression)) {
					String elmtId = line.replaceAll(expression, "$1");
					currentDocAttrNameToElmt.computeIfAbsent(docAttrName, (key) -> new ArrayList<>()).add(elmtId);
				}
				else {
					expression = ".*xref:.*#(nsa-.*)\\[.*\\]";
					if (line.matches(expression)) {
						String elmtId = line.replaceAll(expression, "$1");
						currentDocAttrNameToElmt.computeIfAbsent(docAttrName, (key) -> new ArrayList<>()).add(elmtId);
					}
				}
			}
		}
		Map<String, Element> elementNameToElement = this.xml.elementsByElementName(this.schemaDocumentLocation);
		Map<String, List<String>> schemaAttrNameToChildren = new TreeMap<>();
		Map<String, List<String>> schemaAttrNameToParents = new TreeMap<>();
		elementNameToElement.entrySet().stream().forEach((entry) -> {
			String key = "nsa-" + entry.getKey();
			if (this.ignoredIds.contains(key)) {
				return;
			}
			// @formatter:off
			List<String> parentIds = entry.getValue()
					.getAllParentElmts()
					.values()
					.stream()
					.filter((element) -> !this.ignoredIds.contains(element.getId()))
					.map((element) -> element.getId())
					.sorted()
					.collect(Collectors.toList());
			// @formatter:on
			if (!parentIds.isEmpty()) {
				schemaAttrNameToParents.put(key, parentIds);
			}
			// @formatter:off
			List<String> childIds = entry.getValue()
					.getAllChildElmts()
					.values()
					.stream()
					.filter((element) -> !this.ignoredIds.contains(element.getId())).map((element) -> element.getId())
					.sorted()
					.collect(Collectors.toList());
			// @formatter:on
			if (!childIds.isEmpty()) {
				schemaAttrNameToChildren.put(key, childIds);
			}
		});
		assertThat(docAttrNameToChildren)
			.describedAs(toString(docAttrNameToChildren) + "\n!=\n\n" + toString(schemaAttrNameToChildren))
			.containsExactlyInAnyOrderEntriesOf(schemaAttrNameToChildren);
		assertThat(docAttrNameToParents)
			.describedAs(toString(docAttrNameToParents) + "\n!=\n\n" + toString(schemaAttrNameToParents))
			.containsExactlyInAnyOrderEntriesOf(schemaAttrNameToParents);
	}

	private String toString(Map<?, ?> map) {
		StringBuffer buffer = new StringBuffer();
		map.forEach((k, v) -> {
			buffer.append(k);
			buffer.append("=");
			buffer.append(v);
			buffer.append("\n");
		});
		return buffer.toString();
	}

	/**
	 * This test checks each xsd element and ensures there is documentation for it.
	 * @return
	 */
	@Test
	public void countWhenReviewingDocumentationThenAllElementsDocumented() throws IOException {
		Map<String, Element> elementNameToElement = this.xml.elementsByElementName(this.schemaDocumentLocation);
		// @formatter:off
		String notDocElmtIds = elementNameToElement.values()
				.stream()
				.filter((element) -> StringUtils.isEmpty(element.getDesc())
						&& !this.ignoredIds.contains(element.getId()))
				.map((element) -> element.getId())
				.sorted()
				.collect(Collectors.joining("\n"));
		String notDocAttrIds = elementNameToElement.values()
				.stream()
				.flatMap((element) -> element.getAttrs().stream())
				.filter((element) -> StringUtils.isEmpty(element.getDesc())
						&& !this.ignoredIds.contains(element.getId()))
				.map((element) -> element.getId())
				.sorted()
				.collect(Collectors.joining("\n"));
		// @formatter:on
		assertThat(notDocElmtIds).isEmpty();
		assertThat(notDocAttrIds).isEmpty();
	}

	private Stream<String> namespaceLines() {
		return Stream.of(new File(this.referenceLocation).listFiles()).map(File::toPath).flatMap(this::fileLines);
	}

	private Stream<String> fileLines(Path path) {
		try {
			return Files.lines(path);
		}
		catch (Exception ex) {
			throw new RuntimeException(ex);
		}
	}

}<|MERGE_RESOLUTION|>--- conflicted
+++ resolved
@@ -150,13 +150,8 @@
 				.getParentFile()
 				.list((dir, name) -> name.endsWith(".xsd"));
 		// @formatter:on
-<<<<<<< HEAD
 		assertThat(schemas.length).isEqualTo(22)
-				.withFailMessage("the count is equal to 22, if not then schemaDocument needs updating");
-=======
-		assertThat(schemas.length).isEqualTo(21)
-			.withFailMessage("the count is equal to 21, if not then schemaDocument needs updating");
->>>>>>> 64e2a2ff
+			.withFailMessage("the count is equal to 22, if not then schemaDocument needs updating");
 	}
 
 	/**
